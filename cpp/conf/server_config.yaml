server_config:
  address: 0.0.0.0
  port: 19530                 # the port milvus listen to, default: 19530, range: 1025 ~ 65534
  gpu_index: 0                # the gpu milvus use, default: 0, range: 0 ~ gpu number - 1
  mode: single                # milvus deployment type: single, cluster

db_config:
  db_path: /tmp/milvus             # milvus data storage path
  db_backend_url: http://127.0.0.1 # meta database uri
  index_building_threshold: 1024   # index building trigger threshold, default: 1024, unit: MB

metric_config:
<<<<<<< HEAD
  is_startup: off # on is activated, otherwise is down. note: case sensitive
  collector: prometheus # prometheus, now we only have prometheus
  prometheus_config:
    collect_type: pull # pull means prometheus pull the message from server, push means server push metric to push gateway
    port: 8080
    push_gateway_ip_address: 127.0.0.1
    push_gateway_port: 9091
=======
  is_startup: true      # if monitoring start: on, off
  collector: prometheus # metrics collector: prometheus
  prometheus_config:    # following are prometheus configure
    collect_type: pull  # prometheus collect data method
    port: 8080          # the port prometheus use to fetch metrics
    push_gateway_ip_address: 127.0.0.1 # push method configure: push gateway ip address
    push_gateway_port: 9091            # push method configure: push gateway port
>>>>>>> 8538c7d9

license_config:         # license configure
  license_path: "/tmp/system.license" # license file path

cache_config:           # cache configure
  cpu_cache_capacity: 16   # how many memory are used as cache, unit: GB, range: 0 ~ less than total memory<|MERGE_RESOLUTION|>--- conflicted
+++ resolved
@@ -10,23 +10,14 @@
   index_building_threshold: 1024   # index building trigger threshold, default: 1024, unit: MB
 
 metric_config:
-<<<<<<< HEAD
-  is_startup: off # on is activated, otherwise is down. note: case sensitive
-  collector: prometheus # prometheus, now we only have prometheus
-  prometheus_config:
-    collect_type: pull # pull means prometheus pull the message from server, push means server push metric to push gateway
-    port: 8080
-    push_gateway_ip_address: 127.0.0.1
-    push_gateway_port: 9091
-=======
-  is_startup: true      # if monitoring start: on, off
+  is_startup: on      # if monitoring start: on, off
   collector: prometheus # metrics collector: prometheus
   prometheus_config:    # following are prometheus configure
     collect_type: pull  # prometheus collect data method
     port: 8080          # the port prometheus use to fetch metrics
     push_gateway_ip_address: 127.0.0.1 # push method configure: push gateway ip address
     push_gateway_port: 9091            # push method configure: push gateway port
->>>>>>> 8538c7d9
+
 
 license_config:         # license configure
   license_path: "/tmp/system.license" # license file path
