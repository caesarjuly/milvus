--- conflicted
+++ resolved
@@ -255,43 +255,6 @@
     ASSERT_NE(server::ValidationUtil::GetGpuMemory(100, memory), SERVER_SUCCESS);
 }
 
-<<<<<<< HEAD
-TEST(UtilTest, TIMERECORDER_TEST) {
-    for(int64_t log_level = 0; log_level <= 6; log_level++) {
-        if(log_level == 5) {
-            continue; //skip fatal
-        }
-        server::TimeRecorder rc("time", log_level);
-        rc.RecordSection("end");
-    }
-}
-
-TEST(UtilTest, ROLLOUTHANDLER_TEST){
-    std::string dir1 = "/tmp/milvus_test";
-    std::string dir2 = "/tmp/milvus_test/log_test";
-    std::string filename[6] = {"log_global.log", "log_debug.log", "log_warning.log", "log_trace.log", "log_error.log", "log_fatal.log"};
-
-    mkdir(dir1.c_str(), S_IRWXU);
-    mkdir(dir2.c_str(), S_IRWXU);
-    for (int i = 0; i < 6; ++i) {
-        std::string tmp = dir2 + "/" + filename[i];
-
-        std::ofstream file;
-        file.open(tmp.c_str());
-        file << "zilliz" << std::endl;
-
-        server::RolloutHandler(tmp.c_str(), 0);
-
-        tmp.append(".1");
-        std::ifstream file2;
-        file2.open(tmp);
-
-        std::string tmp2;
-        file2 >> tmp2;
-        ASSERT_EQ(tmp2, "zilliz");
-    }
-    boost::filesystem::remove_all(dir2);
-=======
 TEST(ValidationUtilTest, VALIDATE_IPADDRESS_TEST) {
     ASSERT_EQ(server::ValidationUtil::ValidateIpAddress("127.0.0.1"), SERVER_SUCCESS);
     ASSERT_NE(server::ValidationUtil::ValidateIpAddress("not ip"), SERVER_SUCCESS);
@@ -321,5 +284,31 @@
     ASSERT_NE(server::ValidationUtil::ValidateDbURI("not uri"), SERVER_SUCCESS);
     ASSERT_EQ(server::ValidationUtil::ValidateDbURI("mysql://root:123456@127.0.0.1:3303/milvus"), SERVER_SUCCESS);
     ASSERT_NE(server::ValidationUtil::ValidateDbURI("mysql://root:123456@127.0.0.1:port/milvus"), SERVER_SUCCESS);
->>>>>>> 805b5c29
+}
+
+TEST(UtilTest, ROLLOUTHANDLER_TEST){
+    std::string dir1 = "/tmp/milvus_test";
+    std::string dir2 = "/tmp/milvus_test/log_test";
+    std::string filename[6] = {"log_global.log", "log_debug.log", "log_warning.log", "log_trace.log", "log_error.log", "log_fatal.log"};
+
+    mkdir(dir1.c_str(), S_IRWXU);
+    mkdir(dir2.c_str(), S_IRWXU);
+    for (int i = 0; i < 6; ++i) {
+        std::string tmp = dir2 + "/" + filename[i];
+
+        std::ofstream file;
+        file.open(tmp.c_str());
+        file << "zilliz" << std::endl;
+
+        server::RolloutHandler(tmp.c_str(), 0);
+
+        tmp.append(".1");
+        std::ifstream file2;
+        file2.open(tmp);
+
+        std::string tmp2;
+        file2 >> tmp2;
+        ASSERT_EQ(tmp2, "zilliz");
+    }
+    boost::filesystem::remove_all(dir2);
 }